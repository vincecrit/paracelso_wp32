--- conflicted
+++ resolved
@@ -293,10 +293,6 @@
         """
 
         match = re.match(pattern, stem, re.VERBOSE)
-<<<<<<< HEAD
-        
-=======
->>>>>>> 17110ca5
         if not match:
             raise ValueError(f"Invalid CSG filename format: {stem}")
 
@@ -346,11 +342,7 @@
     """
 
     @staticmethod
-<<<<<<< HEAD
-    def create_from_filename(filename: str | Path) -> CSKInfo | CSGInfo:
-=======
     def create_from_filename(filename: str) -> CSKInfo | CSGInfo:
->>>>>>> 17110ca5
         """
         Factory method to create the appropriate info object based on the filename.
 
@@ -375,17 +367,10 @@
         stem = filename.stem
 
         if stem.startswith('CSK'):
-<<<<<<< HEAD
-            return CSKProduct.parse_filename_regex(stem)
-        
-        elif stem.startswith('CSG'):
-            return CSGProduct.parse_filename_regex(stem)
-=======
             return CSKProduct.parse_filename_regex(filename)
         
         elif stem.startswith('CSG'):
             return CSGProduct.parse_filename_regex(filename)
->>>>>>> 17110ca5
         
         else:
             raise ValueError(f"Unrecognized COSMO-SkyMed product: {filename}")
